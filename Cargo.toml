[package]
name = "diesel-async"
version = "0.5.2"
authors = ["Georg Semmler <github@weiznich.de>"]
edition = "2021"
autotests = false
license = "MIT OR Apache-2.0"
readme = "README.md"
repository = "https://github.com/weiznich/diesel_async"
keywords = ["orm", "database", "sql", "async"]
categories = ["database"]
description = "An async extension for Diesel the safe, extensible ORM and Query Builder"
rust-version = "1.78.0"

[dependencies]
<<<<<<< HEAD
tracing = { version = "0.1.40", optional=false}
diesel = { version = "~2.1.1", default-features = false, features = [
=======
diesel = { version = "~2.2.0", default-features = false, features = [
>>>>>>> e3beac66
        "i-implement-a-third-party-backend-and-opt-into-breaking-changes",
] }
async-trait = "0.1.66"
futures-channel = { version = "0.3.17", default-features = false, features = [
        "std",
        "sink",
], optional = true }
futures-util = { version = "0.3.17", default-features = false, features = [
        "std",
        "sink",
] }
tokio-postgres = { version = "0.7.10", optional = true }
tokio = { version = "1.26", optional = true }
mysql_async = { version = "0.34", optional = true, default-features = false, features = [
        "minimal-rust",
] }
mysql_common = { version = "0.32", optional = true, default-features = false }

bb8 = { version = "0.8", optional = true }
deadpool = { version = "0.12", optional = true, default-features = false, features = [
        "managed",
] }
mobc = { version = ">=0.7,<0.10", optional = true }
scoped-futures = { version = "0.1", features = ["std"] }

[dev-dependencies]
tokio = { version = "1.12.0", features = ["rt", "macros", "rt-multi-thread"] }
cfg-if = "1"
chrono = "0.4"
diesel = { version = "2.2.0", default-features = false, features = ["chrono"] }
diesel_migrations = "2.2.0"
assert_matches = "1.0.1"

[features]
default = []
mysql = [
        "diesel/mysql_backend",
        "mysql_async",
        "mysql_common",
        "futures-channel",
        "tokio",
]
postgres = ["diesel/postgres_backend", "tokio-postgres", "tokio", "tokio/rt"]
sqlite = ["diesel/sqlite", "sync-connection-wrapper"]
sync-connection-wrapper = ["tokio/rt"]
async-connection-wrapper = ["tokio/net"]
pool = []
r2d2 = ["pool", "diesel/r2d2"]
bb8 = ["pool", "dep:bb8"]
mobc = ["pool", "dep:mobc"]
deadpool = ["pool", "dep:deadpool"]

[[test]]
name = "integration_tests"
path = "tests/lib.rs"
harness = true

[package.metadata.docs.rs]
features = [
        "postgres",
        "mysql",
        "sqlite",
        "deadpool",
        "bb8",
        "mobc",
        "async-connection-wrapper",
        "sync-connection-wrapper",
        "r2d2",
]
no-default-features = true
rustc-args = ["--cfg", "docsrs"]
rustdoc-args = ["--cfg", "docsrs"]

[workspace]
members = [
        ".",
        "examples/postgres/pooled-with-rustls",
        "examples/postgres/run-pending-migrations-with-rustls",
        "examples/sync-wrapper",
]<|MERGE_RESOLUTION|>--- conflicted
+++ resolved
@@ -13,12 +13,8 @@
 rust-version = "1.78.0"
 
 [dependencies]
-<<<<<<< HEAD
 tracing = { version = "0.1.40", optional=false}
-diesel = { version = "~2.1.1", default-features = false, features = [
-=======
 diesel = { version = "~2.2.0", default-features = false, features = [
->>>>>>> e3beac66
         "i-implement-a-third-party-backend-and-opt-into-breaking-changes",
 ] }
 async-trait = "0.1.66"
